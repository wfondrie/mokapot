--- conflicted
+++ resolved
@@ -108,17 +108,12 @@
         df_run1_t_psms[df_run2_t_psms.columns], df_run2_t_psms
     )
 
-<<<<<<< HEAD
     df_run1_t_peptides = pd.read_csv(
         tmp_path / "run1.targets.peptides.csv", sep="\t"
     )
     df_run2_t_peptides = pd.read_csv(
         tmp_path / "run2.targets.peptides.csv", sep="\t"
     )
-=======
-    df_run1_t_peptides = pd.read_csv(tmp_path / "run1.targets.peptides.csv", sep="\t")
-    df_run2_t_peptides = pd.read_csv(tmp_path / "run2.targets.peptides.csv", sep="\t")
->>>>>>> 0d1f4374
     pd.testing.assert_frame_equal(
         df_run1_t_peptides[df_run2_t_peptides.columns], df_run2_t_peptides
     )
