"""mokapot implements an algorithm for training machine learning models to
distinguish high-scoring target peptide-spectrum matches (PSMs) from decoy PSMs
using an iterative procedure. It is the :py:class:`Model` class that contains
this logic. A :py:class:`Model` instance can be created from any object with a
`scikit-learn estimator interface
<https://scikit-learn.org/stable/developers/develop.html>`_, allowing a wide
variety of models to be used. Once initialized, the :py:meth:`Model.fit` method
trains the underyling classifier using :doc:`a collection of PSMs <dataset>`
with this iterative approach.

Additional subclasses of the :py:class:`Model` class are available for
typical use cases. For example, use :py:class:`PercolatorModel` if you
want to emulate the behavior of Percolator.

"""
import copy
import logging
import pickle
import warnings

import numpy as np
import pandas as pd
from sklearn.base import clone
from sklearn.svm import LinearSVC
from sklearn.model_selection import GridSearchCV
from sklearn.preprocessing import StandardScaler
from sklearn.exceptions import NotFittedError

LOGGER = logging.getLogger(__name__)

# Constants -------------------------------------------------------------------
PERC_GRID = {
    "class_weight": [
        {0: neg, 1: pos} for neg in (0.1, 1, 10) for pos in (0.1, 1, 10)
    ]
}


# Classes ---------------------------------------------------------------------
class Model:
    """
    A machine learning model to re-score PSMs.

    Any classifier with a `scikit-learn estimator interface
    <https://scikit-learn.org/stable/developers/develop.html#estimators>`_
    can be used. This class also supports hyper parameter optimization
    using classes from the :py:mod:`sklearn.model_selection`
    module, such as the :py:class:`~sklearn.model_selection.GridSearchCV`
    and :py:class:`~sklearn.model_selection.RandomizedSearchCV` classes.

    Parameters
    ----------
    estimator : classifier object, optional
        A classifier that is assumed to implement the scikit-learn
        estimator interface.
    scaler : scaler object or "as-is", optional
        Defines how features are normalized before model fitting and
        prediction. The default, :code:`None`, subtracts the mean and scales
        to unit variance using
        :py:class:`sklearn.preprocessing.StandardScaler`.
        Other scalers should follow the `scikit-learn transformer
        interface
        <https://scikit-learn.org/stable/developers/develop.html#apis-of-scikit-learn-objects>`_
        , implementing :code:`fit_transform()` and :code:`transform()` methods.
        Alternatively, the string :code:`"as-is"` leaves the features in
        their original scale.
    train_fdr : float, optional
        The maximum false discovery rate at which to consider a target PSM as a
        positive example.
    max_iter : int, optional
        The number of iterations to perform.
    direction : str or None, optional
        The name of the feature to use as the initial direction for ranking
        PSMs. The default, :code:`None`, automatically
        selects the feature that finds the most PSMs below the
        `train_fdr`. This
        will be ignored in the case the model is already trained.
    override : bool, optional
        If the learned model performs worse than the best feature, should
        the model still be used?
    subset_max_train : int or None, optional
        Use only a random subset of the PSMs for training. This is useful
        for very large datasets or models that scale poorly with the
        number of PSMs. The default, :code:`None` will use all of the
        PSMs.
    shuffle : bool, optional
        Should the order of PSMs be randomized for training? For deterministic
        algorithms, this will have no effect.

    Attributes
    ----------
    estimator : classifier object
        The classifier used to re-score PSMs.
    scaler : scaler object
        The scaler used to normalize features.
    features : list of str or None
        The name of the features used to fit the model. None if the
        model has yet to be trained.
    is_trained : bool
        Indicates if the model has been trained.
        train_fdr : float
        The maximum false discovery rate at which to consider a target PSM as a
        positive example.
    max_iter : int
        The number of iterations to perform.
    direction : str or None
        The name of the feature to use as the initial direction for ranking
        PSMs.
    override : bool
        If the learned model performs worse than the best feature, should
        the model still be used?
    subset_max_train : int
        The number of PSMs for training.
    shuffle : bool
        Is the order of PSMs shuffled for training?
    """

    def __init__(
        self,
        estimator,
        scaler=None,
        train_fdr=0.01,
        max_iter=10,
        direction=None,
        override=False,
        subset_max_train=None,
        shuffle=True,
    ):
        """Initialize a Model object"""
        self.estimator = clone(estimator)
        self.features = None
        self.is_trained = False
        self.subset_max_train = subset_max_train

        if scaler == "as-is":
            self.scaler = DummyScaler()
        elif scaler is None:
            self.scaler = StandardScaler()
        else:
            self.scaler = clone(scaler)

        self.train_fdr = train_fdr
        self.max_iter = max_iter
        self.direction = direction
        self.override = override
        self.shuffle = shuffle

        # Sort out whether we need to optimize hyperparameters:
        if hasattr(self.estimator, "estimator"):
            self._needs_cv = True
        else:
            self._needs_cv = False

    def __repr__(self):
        """How to print the class"""
        trained = {True: "A trained", False: "An untrained"}
        return (
            f"{trained[self.is_trained]} mokapot.model.Model object:\n"
            f"\testimator: {self.estimator}\n"
            f"\tscaler: {self.scaler}\n"
            f"\tfeatures: {self.features}"
        )

    def save(self, out_file):
        """
        Save the model to a file.

        Parameters
        ----------
        out_file : str
            The name of the file for the saved model.

        Returns
        -------
        str
            The output file name.

        Notes
        -----
        Because classes may change between mokapot and scikit-learn
        versions, a saved model may not work when either is changed
        from the version that created the model.
        """
        with open(out_file, "wb+") as out:
            pickle.dump(self, out)

        return out_file

    def decision_function(self, psms):
        """
        Score a collection of PSMs

        Parameters
        ----------
        psms : PsmDataset object
            :doc:`A collection of PSMs <dataset>` to score.

        Returns
        -------
        numpy.ndarray
            A :py:class:`numpy.ndarray` containing the score for each PSM.
        """
        if not self.is_trained:
            raise NotFittedError("This model is untrained. Run fit() first.")

        feat_names = psms.features.columns.tolist()
        if set(feat_names) != set(self.features):
            raise ValueError(
                "Features of the input data do not match the "
                "features of this Model."
            )

        feat = self.scaler.transform(
            psms.features.loc[:, self.features].values
        )

        return _get_scores(self.estimator, feat)

    def predict(self, psms):
        """Alias for :py:meth:`decision_function`."""
        return self.decision_function(psms)

    def fit(self, psms):
        """
        Fit the model using the Percolator algorithm.

        The model if trained by iteratively learning to separate decoy
        PSMs from high-scoring target PSMs. By default, an initial
        direction is chosen as the feature that best separates target
        from decoy PSMs. A false discovery rate threshold is used to
        define how high a target must score to be used as a positive
        example in the next training iteration.

        Parameters
        ----------
        psms : PsmDataset object
            :doc:`A collection of PSMs <dataset>` from which to train
            the model.

        Returns
        -------
        self
        """
        if not (psms.targets).sum():
            raise ValueError("No target PSMs were available for training.")

        if not (~psms.targets).sum():
            raise ValueError("No decoy PSMs were available for training.")

        if len(psms.data) <= 200:
            LOGGER.warning(
                "Few PSMs are available for model training (%i). "
                "The learned models may be unstable.",
                len(psms.data),
            )

        if self.subset_max_train is not None:
            if self.subset_max_train > len(psms):
                LOGGER.warning(
                    "The provided subset value (%i) is larger than the number "
                    "of psms in the training split (%i), so it will be "
                    "ignored.",
                    self.subset_max_train,
                    len(psms),
                )
            else:
                LOGGER.info(
                    "Subsetting PSMs (%i) to (%i).",
                    len(psms),
                    self.subset_max_train,
                )
                subset_idx = np.random.choice(
                    len(psms), self.subset_max_train, replace=False
                )

                psms = copy.copy(psms)
                psms._data = psms._data.iloc[subset_idx, :]

        # Choose the initial direction
        start_labels, feat_pass = _get_starting_labels(psms, self)

        # Normalize Features
        self.features = psms.features.columns.tolist()
        norm_feat = self.scaler.fit_transform(psms.features.values)

        # Shuffle order
        shuffled_idx = np.random.permutation(np.arange(len(start_labels)))
        original_idx = np.argsort(shuffled_idx)
        if self.shuffle:
            norm_feat = norm_feat[shuffled_idx, :]
            start_labels = start_labels[shuffled_idx]

        # Prepare the model:
        model = _find_hyperparameters(self, norm_feat, start_labels)

        # Begin training loop
        target = start_labels
        num_passed = []
        LOGGER.info("Beginning training loop...")
        for i in range(self.max_iter):
            # Fit the model
            samples = norm_feat[target.astype(bool), :]
            iter_targ = (target[target.astype(bool)] + 1) / 2
            model.fit(samples, iter_targ)

            # Update scores
            scores = _get_scores(model, norm_feat)
            scores = scores[original_idx]

            # Update target
            target = psms._update_labels(scores, eval_fdr=self.train_fdr)
            target = target[shuffled_idx]
            num_passed.append((target == 1).sum())

            LOGGER.info(
                "\t- Iteration %i: %i training PSMs passed.", i, num_passed[i]
            )

        # If the model performs worse than what was initialized:
        if (
            num_passed[-1] < (start_labels == 1).sum()
            or num_passed[-1] < feat_pass
        ):
            if self.override:
                LOGGER.warning("Model performs worse after training.")
            else:
                raise RuntimeError("Model performs worse after training.")

        self.estimator = model
        weights = _get_weights(self.estimator, self.features)
        if weights is not None:
            LOGGER.info("Normalized feature weights in the learned model:")
            for line in weights:
                LOGGER.info("    %s", line)

        self.is_trained = True
        LOGGER.info("Done training.")
        return self


class PercolatorModel(Model):
    """
    A model that emulates Percolator.
    Create linear support vector machine (SVM) model that is similar
    to the one used by Percolator. This is the default model used by
    mokapot.

    Parameters
    ----------
    scaler : scaler object or "as-is", optional
        Defines how features are normalized before model fitting and
        prediction. The default, :code:`None`, subtracts the mean and scales
        to unit variance using
        :py:class:`sklearn.preprocessing.StandardScaler`.
        Other scalers should follow the `scikit-learn transformer
        interface
        <https://scikit-learn.org/stable/developers/develop.html#apis-of-scikit-learn-objects>`_
        , implementing :code:`fit_transform()` and :code:`transform()` methods.
        Alternatively, the string :code:`"as-is"` leaves the features in
        their original scale.
    train_fdr : float, optional
        The maximum false discovery rate at which to consider a target PSM as a
        positive example.
    max_iter : int, optional
        The number of iterations to perform.
    direction : str or None, optional
        The name of the feature to use as the initial direction for ranking
        PSMs. The default, :code:`None`, automatically
        selects the feature that finds the most PSMs below the
        `train_fdr`. This
        will be ignored in the case the model is already trained.
    override : bool, optional
        If the learned model performs worse than the best feature, should
        the model still be used?
    subset_max_train : int or None, optional
        Use only a random subset of the PSMs for training. This is useful
        for very large datasets or models that scale poorly with the
        number of PSMs. The default, :code:`None` will use all of the
        PSMs.
    shuffle : bool, optional
        Should the order of PSMs be randomized for training? For deterministic
        algorithms, this will have no effect.
    n_jobs : int, optional
        The number of jobs used to parallelize the hyperparameter grid search.

    Attributes
    ----------
    estimator : classifier object
        The classifier used to re-score PSMs.
    scaler : scaler object
        The scaler used to normalize features.
    features : list of str or None
        The name of the features used to fit the model. None if the
        model has yet to be trained.
    is_trained : bool
        Indicates if the model has been trained.
    train_fdr : float
        The maximum false discovery rate at which to consider a target PSM as a
        positive example.
    max_iter : int
        The number of iterations to perform.
    direction : str or None
        The name of the feature to use as the initial direction for ranking
        PSMs.
    override : bool
        If the learned model performs worse than the best feature, should
        the model still be used?
    subset_max_train : int or None
        The number of PSMs for training.
    n_jobs : int
        The number of jobs to use for parallizing the hyperparameter
        grid search.
    """

    def __init__(
        self,
        scaler=None,
        train_fdr=0.01,
        max_iter=10,
        direction=None,
        override=False,
        subset_max_train=None,
        n_jobs=-1,
    ):
        """Initialize a PercolatorModel"""
        self.n_jobs = n_jobs
        svm_model = LinearSVC(dual=False)
        estimator = GridSearchCV(
<<<<<<< HEAD
            svm_model, param_grid=PERC_GRID, refit=False, cv=3, n_jobs=-1
=======
            svm_model,
            param_grid=PERC_GRID,
            refit=False,
            cv=3,
            n_jobs=n_jobs,
>>>>>>> 8ef79afb
        )

        super().__init__(
            estimator=estimator,
            scaler=scaler,
            train_fdr=train_fdr,
            max_iter=max_iter,
            direction=direction,
            override=override,
            subset_max_train=subset_max_train,
        )


class DummyScaler:
    """
    Implements the interface of scikit-learn scalers, but does
    nothing to the data. This simplifies the training code.

    :meta private:
    """

    def fit(self, x):
        pass

    def fit_transform(self, x):
        return x

    def transform(self, x):
        return x


# Functions -------------------------------------------------------------------
def save_model(model, out_file):
    """
    Save a :py:class:`mokapot.model.Model` object to a file.

    Parameters
    ----------
    out_file : str
        The name of the file for the saved model.

    Returns
    -------
    str
        The output file name.

    Notes
    -----
    Because classes may change between mokapot and scikit-learn versions,
    a saved model may not work when either is changed from the version
    that created the model.
    """
    return model.save(out_file)


def load_model(model_file):
    """
    Load a saved model for mokapot.

    The saved model can either be a saved :py:class:`~mokapot.model.Model`
    object or the output model weights from Percolator. In Percolator,
    these can be obtained using the :code:`--weights` argument.

    Parameters
    ----------
    model_file : str
        The name of file from which to load the model.

    Returns
    -------
    mokapot.model.Model
        The loaded :py:class:`mokapot.model.Model` object.

    Warnings
    --------
    Unpickling data in Python is unsafe. Make sure that the model is from
    a source that you trust.
    """
    # Try a percolator model first:
    try:
        weights = pd.read_csv(model_file, sep="\t", nrows=2).loc[1, :]
        logging.info("Loading the Percolator model.")

        weight_cols = [c for c in weights.index if c != "m0"]
        model = Model(estimator=LinearSVC(), scaler="as-is")
        weight_vals = weights.loc[weight_cols]
        weight_vals = weight_vals[np.newaxis, :]
        model.estimator.coef_ = weight_vals
        model.estimator.intercept_ = weights.loc["m0"]
        model.features = weight_cols
        model.is_trained = True

    # Then try loading it with pickle:
    except (KeyError, UnicodeDecodeError):
        logging.info("Loading mokapot model.")
        with open(model_file, "rb") as mod_in:
            model = pickle.load(mod_in)

    return model


# Private Functions -----------------------------------------------------------
def _get_starting_labels(psms, model):
    """
    Get labels using the initial direction.

    Parameters
    ----------
    psms : a collection of PSMs
        The PsmDataset object
    model : mokapot.Model
        A model object (this is likely `self`)

    Returns
    -------
    start_labels : np.array
        The starting labels for model training.
    feat_pass : int
        The number of passing PSMs with the best feature.
    """
    LOGGER.info("Finding initial direction...")
    if model.direction is None and not model.is_trained:
        feat_res = psms._find_best_feature(model.train_fdr)
        best_feat, feat_pass, start_labels, _ = feat_res
        LOGGER.info(
            "\t- Selected feature %s with %i PSMs at q<=%g.",
            best_feat,
            feat_pass,
            model.train_fdr,
        )

    elif model.is_trained:
        try:
            scores = model.estimator.decision_function(psms.features)
        except AttributeError:
            scores = model.estimator.predict_proba(psms.features).flatten()

        start_labels = psms._update_labels(scores, eval_fdr=model.train_fdr)
        LOGGER.info(
            "\t- The pretrained model found %i PSMs at q<=%g.",
            (start_labels == 1).sum(),
            model.train_fdr,
        )

    else:
        feat = psms.features[model.direction].values
        desc_labels = psms._update_labels(feat, model.train_fdr, desc=True)
        asc_labels = psms._update_labels(feat, model.train_fdr, desc=False)

        desc_pass = (desc_labels == 1).sum()
        asc_pass = (asc_labels == 1).sum()
        if desc_pass >= asc_pass:
            start_labels = desc_labels
            feat_pass = desc_pass
        else:
            start_labels = asc_labels
            feat_pass = asc_pass

        LOGGER.info(
            "  - Selected feature %s with %i PSMs at q<=%g.",
            model.direction,
            (start_labels == 1).sum(),
            model.train_fdr,
        )

    if not (start_labels == 1).sum():
        raise RuntimeError(
            f"No PSMs accepted at train_fdr={model.train_fdr}. "
            "Consider changing it to a higher value."
        )

    return start_labels, feat_pass


def _find_hyperparameters(model, features, labels):
    """
    Find the hyperparameters for the model.

    Parameters
    ----------
    model : a mokapot.Model
        The model to fit.
    features : array-like
        The features to fit the model with.
    labels : array-like
        The labels for each PSM (1, 0, or -1).

    Returns
    -------
    An estimator.
    """
    if model._needs_cv:
        LOGGER.info("Selecting hyperparameters...")
        cv_samples = features[labels.astype(bool), :]
        cv_targ = (labels[labels.astype(bool)] + 1) / 2

        # Fit the model
        model.estimator.fit(cv_samples, cv_targ)

        # Extract the best params.
        best_params = model.estimator.best_params_
        new_est = model.estimator.estimator
        new_est.set_params(**best_params)
        model._needs_cv = False
        for param, value in best_params.items():
            LOGGER.info("\t- %s = %s", param, value)
    else:
        new_est = model.estimator

    return new_est


def _get_weights(model, features):
    """
    If the model is a linear model, parse the weights to a list of strings.

    Parameters
    ----------
    model : estimator
        An sklearn linear_model object
    features : list of str
        The feature names, in order.

    Returns
    -------
    list of str
        The weights associated with each feature.
    """
    try:
        weights = model.coef_
        intercept = model.intercept_
        assert weights.shape[0] == 1
        assert weights.shape[1] == len(features)
        assert len(intercept) == 1
        weights = list(weights.flatten())
    except (AttributeError, AssertionError):
        return None

    col_width = max([len(f) for f in features]) + 2
    txt_out = ["Feature" + " " * (col_width - 7) + "Weight"]
    for weight, feature in zip(weights, features):
        space = " " * (col_width - len(feature))
        txt_out.append(feature + space + str(weight))

    txt_out.append("intercept" + " " * (col_width - 9) + str(intercept[0]))
    return txt_out


def _get_scores(model, feat):
    """Get the scores from a model

    We want to use the `decision_function` method if it is available,
    but fall back to the `predict_proba` method if it isn't. In sklearn,
    `predict_proba` for a binary classifier returns a two-column numpy array,
    where the second column is the probability we want. However,
    skorch (and other tools) sometime do this differently, returning only
    a single column. This function makes it so mokapot can work with either.

    Parameters
    ----------
    model : an estimator object
        The model to score the PSMs.
    feat : np.ndarray
        The normalized features

    Returns
    -------
    np.ndarray
        A :py:class:`numpy.ndarray` containing the score for each PSM in feat.
    """
    try:
        return model.decision_function(feat)
    except AttributeError:
        scores = model.predict_proba(feat).squeeze()
        if len(scores.shape) == 2:
            return model.predict_proba(feat)[:, 1]
        elif len(scores.shape) == 1:
            return scores
        else:
            raise RuntimeError("'predict_proba' returned too many dimensions.")<|MERGE_RESOLUTION|>--- conflicted
+++ resolved
@@ -426,15 +426,11 @@
         self.n_jobs = n_jobs
         svm_model = LinearSVC(dual=False)
         estimator = GridSearchCV(
-<<<<<<< HEAD
-            svm_model, param_grid=PERC_GRID, refit=False, cv=3, n_jobs=-1
-=======
             svm_model,
             param_grid=PERC_GRID,
             refit=False,
             cv=3,
             n_jobs=n_jobs,
->>>>>>> 8ef79afb
         )
 
         super().__init__(
