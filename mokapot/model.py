"""mokapot implements an algorithm for training machine learning models to
distinguish high-scoring target peptide-spectrum matches (PSMs) from decoy PSMs
using an iterative procedure. It is the :py:class:`Model` class that contains
this logic. A :py:class:`Model` instance can be created from any object with a
`scikit-learn estimator interface
<https://scikit-learn.org/stable/developers/develop.html>`_, allowing a wide
variety of models to be used. Once initialized, the :py:meth:`Model.fit` method
trains the underyling classifier using :doc:`a collection of PSMs <dataset>`
with this iterative approach.

Additional subclasses of the :py:class:`Model` class are available for
typical use cases. For example, use :py:class:`PercolatorModel` if you
want to emulate the behavior of Percolator.

"""

import logging
import pickle
from pathlib import Path

import numpy as np
import pandas as pd
from sklearn.base import clone
from sklearn.exceptions import NotFittedError
from sklearn.model_selection import GridSearchCV, KFold
from sklearn.model_selection._search import BaseSearchCV
from sklearn.preprocessing import StandardScaler
from sklearn.svm import LinearSVC
from typeguard import typechecked

from mokapot.algorithms import QvalueAlgorithm
from mokapot.dataset import LinearPsmDataset

LOGGER = logging.getLogger(__name__)

# Constants -------------------------------------------------------------------
PERC_GRID = {
    "class_weight": [{0: neg, 1: pos} for neg in (0.1, 1, 10) for pos in (0.1, 1, 10)]
}


# Classes ---------------------------------------------------------------------
@typechecked
class Model:
    """
    A machine learning model to re-score PSMs.

    Any classifier with a `scikit-learn estimator interface
    <https://scikit-learn.org/stable/developers/develop.html#estimators>`_
    can be used. This class also supports hyper parameter optimization
    using classes from the :py:mod:`sklearn.model_selection`
    module, such as the :py:class:`~sklearn.model_selection.GridSearchCV`
    and :py:class:`~sklearn.model_selection.RandomizedSearchCV` classes.

    Parameters
    ----------
    estimator : classifier object
        A classifier that is assumed to implement the scikit-learn
        estimator interface. To emulate Percolator (an SVM model) use
        :py:class:`PercolatorModel` instead.
    scaler : scaler object or "as-is", optional
        Defines how features are normalized before model fitting and
        prediction. The default, :code:`None`, subtracts the mean and scales
        to unit variance using
        :py:class:`sklearn.preprocessing.StandardScaler`.
        Other scalers should follow the `scikit-learn transformer
        interface
        <https://scikit-learn.org/stable/developers/develop.html#apis-of-scikit-learn-objects>`_
        , implementing :code:`fit_transform()` and :code:`transform()` methods.
        Alternatively, the string :code:`"as-is"` leaves the features in
        their original scale.
    train_fdr : float, optional
        The maximum false discovery rate at which to consider a target PSM as a
        positive example.
    max_iter : int, optional
        The number of iterations to perform.
    direction : str or None, optional
        The name of the feature to use as the initial direction for ranking
        PSMs. The default, :code:`None`, automatically
        selects the feature that finds the most PSMs below the
        `train_fdr`. This
        will be ignored in the case the model is already trained.
    override : bool, optional
        If the learned model performs worse than the best feature, should
        the model still be used?
    shuffle : bool, optional
        Should the order of PSMs be randomized for training? For deterministic
        algorithms, this will have no effect.
    rng : int or numpy.random.Generator, optional
        The seed or generator used for model training.

    Attributes
    ----------
    estimator : classifier object
        The classifier used to re-score PSMs.
    scaler : scaler object
        The scaler used to normalize features.
    features : list of str or None
        The name of the features used to fit the model. None if the
        model has yet to be trained.
    is_trained : bool
        Indicates if the model has been trained.
    train_fdr : float
        The maximum false discovery rate at which to consider a target PSM as a
        positive example.
    max_iter : int
        The number of iterations to perform.
    direction : str or None
        The name of the feature to use as the initial direction for ranking
        PSMs.
    override : bool
        If the learned model performs worse than the best feature, should
        the model still be used?
    shuffle : bool
        Is the order of PSMs shuffled for training?
    fold : int or None
        The CV fold on which this model was fit, if any.
    rng : numpy.random.Generator
        The random number generator.
    """

    def __init__(
        self,
        estimator,
        scaler=None,
        train_fdr=0.01,
        max_iter=10,
        direction=None,
        override=False,
        shuffle=True,
        rng=None,
    ):
        """Initialize a Model object"""
        self.estimator = clone(estimator)
        self.features = None
        self.is_trained = False
        self.feat_pass = None
        self.best_feat = None
        self.desc = None

        if scaler == "as-is":
            self.scaler = DummyScaler()
        elif scaler is None:
            self.scaler = StandardScaler()
        else:
            self.scaler = clone(scaler)

        self.train_fdr = train_fdr
        self.max_iter = max_iter
        self.direction = direction
        self.override = override
        self.shuffle = shuffle
        self.rng = rng

        # To keep track of the fold that this was trained on.
        # Needed to ensure reproducibility in brew() with
        # multiprocessing.
        self.fold = None

        # Sort out whether we need to optimize hyperparameters:
        if isinstance(self.estimator, BaseSearchCV):
            self._needs_cv = True
        else:
            self._needs_cv = False

    def __repr__(self):
        """How to print the class"""
        trained = {True: "A trained", False: "An untrained"}
        return (
            f"{trained[self.is_trained]} mokapot.model.Model object:\n"
            f"\testimator: {self.estimator}\n"
            f"\tscaler: {self.scaler}\n"
            f"\tfeatures: {self.features}"
        )

    @property
    def rng(self):
        """The random number generator for model training."""
        return self._rng

    @rng.setter
    def rng(self, rng):
        """Set the random number generator"""
        self._rng = np.random.default_rng(rng)

    @typechecked
    def save(self, out_file: Path):
        """
        Save the model to a file.

        Parameters
        ----------
        out_file : str
            The name of the file for the saved model.

        Returns
        -------
        str
            The output file name.

        Notes
        -----
        Because classes may change between mokapot and scikit-learn
        versions, a saved model may not work when either is changed
        from the version that created the model.
        """
        with open(out_file, "wb+") as out:
            pickle.dump(self, out)

        return out_file

    def decision_function(self, dataset: LinearPsmDataset):
        """
        Score a collection of PSMs

        Parameters
        ----------
        dataset : PsmDataset object
            :doc:`A collection of PSMs <dataset>` to score.

        Returns
        -------
        numpy.ndarray
            A :py:class:`numpy.ndarray` containing the score for each PSM.
        """
        if not self.is_trained:
            raise NotFittedError("This model is untrained. Run fit() first.")

        feat_names = dataset.features.columns.tolist()
        if set(feat_names) != set(self.features):
            raise ValueError(
<<<<<<< HEAD
                "Features of the input data do not match the " "features of this Model."
=======
                "Features of the input data do not match the features of this Model."
>>>>>>> 685704e9
            )

        feat = self.scaler.transform(dataset.features.loc[:, self.features].values)

        return _get_scores(self.estimator, feat)

    def predict(self, dataset: LinearPsmDataset):
        """Alias for :py:meth:`decision_function`."""
        return self.decision_function(dataset)

    def fit(self, dataset: LinearPsmDataset):
        """
        Fit the model using the Percolator algorithm.

        The model if trained by iteratively learning to separate decoy
        PSMs from high-scoring target PSMs. By default, an initial
        direction is chosen as the feature that best separates target
        from decoy PSMs. A false discovery rate threshold is used to
        define how high a target must score to be used as a positive
        example in the next training iteration.

        Parameters
        ----------
        dataset : PsmDataset object
            :doc:`A collection of PSMs <dataset>` from which to train
            the model.

        Returns
        -------
        self
        """
        if not (dataset.targets).sum():
            raise ValueError("No target PSMs were available for training.")

        if not (~dataset.targets).sum():
            raise ValueError("No decoy PSMs were available for training.")

        if len(dataset.data) <= 200:
            LOGGER.warning(
                "Few PSMs are available for model training (%i). "
                "The learned models may be unstable.",
                len(dataset.data),
            )

        # Choose the initial direction
        (
            start_labels,
            self.feat_pass,
            self.best_feat,
            self.desc,
        ) = _get_starting_labels(dataset, self)

        # Normalize Features
        self.features = dataset.features.columns.tolist()
        norm_feat = self.scaler.fit_transform(dataset.features.values)

        # Shuffle order
        shuffled_idx = self.rng.permutation(np.arange(len(start_labels)))
        original_idx = np.argsort(shuffled_idx)
        if self.shuffle:
            norm_feat = norm_feat[shuffled_idx, :]
            start_labels = start_labels[shuffled_idx]

        # Prepare the model:
        model = _find_hyperparameters(self, norm_feat, start_labels)

        # Begin training loop
        target = start_labels
        num_passed = []
        LOGGER.info("Beginning training loop...")
        for i in range(self.max_iter):
            # Fit the model
            samples = norm_feat[target.astype(bool), :]
            iter_targ = (target[target.astype(bool)] + 1) / 2
            model.fit(samples, iter_targ)

            # Update scores
            scores = _get_scores(model, norm_feat)
            scores = scores[original_idx]

            def xplot(*args, **kwargs):
                import matplotlib.pyplot as plt

                plt.plot(*args, **kwargs)
                plt.show()

            def xhist(*args, **kwargs):
                import matplotlib.pyplot as plt

                plt.hist(*args, **kwargs)
                plt.show()

            # Update target
            LOGGER.debug(
                "\t- Iteration %i: estimating q-values with: %s.",
                i,
                QvalueAlgorithm.long_desc(),
            )
            target = dataset._update_labels(scores, eval_fdr=self.train_fdr)
            target = target[shuffled_idx]
            num_passed.append((target == 1).sum())

            LOGGER.debug("\t- Iteration %i: %i training PSMs passed.", i, num_passed[i])

            if num_passed[i] == 0:
                raise RuntimeError("Model performs worse after training.")

        # If the model performs worse than what was initialized:
        if (
            num_passed[-1] < (start_labels == 1).sum()
            or num_passed[-1] < self.feat_pass
        ):
            if self.override:
                LOGGER.warning("Model performs worse after training.")
            else:
                raise RuntimeError("Model performs worse after training.")

        self.estimator = model
        weights = _get_weights(self.estimator, self.features)
        if weights is not None:
            LOGGER.debug("Normalized feature weights in the learned model:")
            for line in weights:
                LOGGER.debug("    %s", line)

        self.is_trained = True
        LOGGER.info("Done training.")
        return self


class PercolatorModel(Model):
    """
    A model that emulates Percolator.
    Create linear support vector machine (SVM) model that is similar
    to the one used by Percolator. This is the default model used by
    mokapot.

    Parameters
    ----------
    scaler : scaler object or "as-is", optional
        Defines how features are normalized before model fitting and
        prediction. The default, :code:`None`, subtracts the mean and scales
        to unit variance using
        :py:class:`sklearn.preprocessing.StandardScaler`.
        Other scalers should follow the `scikit-learn transformer
        interface
        <https://scikit-learn.org/stable/developers/develop.html#apis-of-scikit-learn-objects>`_
        , implementing :code:`fit_transform()` and :code:`transform()` methods.
        Alternatively, the string :code:`"as-is"` leaves the features in
        their original scale.
    train_fdr : float, optional
        The maximum false discovery rate at which to consider a target PSM as a
        positive example.
    max_iter : int, optional
        The number of iterations to perform.
    direction : str or None, optional
        The name of the feature to use as the initial direction for ranking
        PSMs. The default, :code:`None`, automatically
        selects the feature that finds the most PSMs below the
        `train_fdr`. This
        will be ignored in the case the model is already trained.
    override : bool, optional
        If the learned model performs worse than the best feature, should
        the model still be used?
    n_jobs : int, optional
        The number of jobs used to parallelize the hyperparameter grid search.
    rng : int or numpy.random.Generator, optional
        The seed or generator used for model training.

    Attributes
    ----------
    estimator : classifier object
        The classifier used to re-score PSMs.
    scaler : scaler object
        The scaler used to normalize features.
    features : list of str or None
        The name of the features used to fit the model. None if the
        model has yet to be trained.
    is_trained : bool
        Indicates if the model has been trained.
    train_fdr : float
        The maximum false discovery rate at which to consider a target PSM as a
        positive example.
    max_iter : int
        The number of iterations to perform.
    direction : str or None
        The name of the feature to use as the initial direction for ranking
        PSMs.
    override : bool
        If the learned model performs worse than the best feature, should
        the model still be used?
    n_jobs : int
        The number of jobs to use for parallizing the hyperparameter
        grid search.
    rng : numpy.random.Generator
        The random number generator.
    """

    def __init__(
        self,
        scaler=None,
        train_fdr=0.01,
        max_iter=10,
        direction=None,
        override=False,
        n_jobs=1,
        rng=None,
    ):
        """Initialize a PercolatorModel"""
        self.n_jobs = n_jobs
        rng = np.random.default_rng(rng)
        svm_model = LinearSVC(dual=False, random_state=7)
        estimator = GridSearchCV(
            svm_model,
            param_grid=PERC_GRID,
            refit=False,
            cv=KFold(3, shuffle=True, random_state=rng.integers(1, 1e6)),
            n_jobs=n_jobs,
        )

        super().__init__(
            estimator=estimator,
            scaler=scaler,
            train_fdr=train_fdr,
            max_iter=max_iter,
            direction=direction,
            override=override,
            rng=rng,
        )


class DummyScaler:
    """
    Implements the interface of scikit-learn scalers, but does
    nothing to the data. This simplifies the training code.

    :meta private:
    """

    def fit(self, x):
        pass

    def fit_transform(self, x):
        return x

    def transform(self, x):
        return x


# Functions -------------------------------------------------------------------
@typechecked
def save_model(model, out_file: Path):
    """
    Save a :py:class:`mokapot.model.Model` object to a file.

    Parameters
    ----------
    out_file : str
        The name of the file for the saved model.

    Returns
    -------
    str
        The output file name.

    Notes
    -----
    Because classes may change between mokapot and scikit-learn versions,
    a saved model may not work when either is changed from the version
    that created the model.
    """
    return model.save(out_file)


@typechecked
def load_model(model_file: Path):
    """
    Load a saved model for mokapot.

    The saved model can either be a saved :py:class:`~mokapot.model.Model`
    object or the output model weights from Percolator. In Percolator,
    these can be obtained using the :code:`--weights` argument.

    Parameters
    ----------
    model_file : str
        The name of file from which to load the model.

    Returns
    -------
    mokapot.model.Model
        The loaded :py:class:`mokapot.model.Model` object.

    Warnings
    --------
    Unpickling data in Python is unsafe. Make sure that the model is from
    a source that you trust.
    """
    # Try a percolator model first:
    try:
        weights = pd.read_csv(model_file, sep="\t", nrows=2).loc[1, :]
        LOGGER.info("Loading the Percolator model.")

        weight_cols = [c for c in weights.index if c != "m0"]
        model = Model(estimator=LinearSVC(), scaler=StandardScaler())
        weight_vals = weights.loc[weight_cols]
        weight_vals = weight_vals[np.newaxis, :]
        model.estimator.coef_ = weight_vals
        model.estimator.intercept_ = weights.loc["m0"]
        model.features = weight_cols
        model.is_trained = True

    # Then try loading it with pickle:
    except (KeyError, UnicodeDecodeError):
        LOGGER.info("Loading mokapot model.")
        with open(model_file, "rb") as mod_in:
            model = pickle.load(mod_in)

    return model


# Private Functions -----------------------------------------------------------
def _get_starting_labels(dataset: LinearPsmDataset, model):
    """
    Get labels using the initial direction.

    Parameters
    ----------
    dataset : a collection of PSMs
        The PsmDataset object
    model : mokapot.Model
        A model object (this is likely `self`)

    Returns
    -------
    start_labels : np.array
        The starting labels for model training.
    feat_pass : int
        The number of passing PSMs with the best feature.
    """
    LOGGER.debug(
        f"Finding initial direction... (model: is_trained={model.is_trained}, "
        f"direction={model.direction})"
    )
    if model.direction is None and not model.is_trained:
        feat_res = dataset._find_best_feature(model.train_fdr)
        best_feat, feat_pass, start_labels, desc = feat_res
        LOGGER.info(
            "\t- Selected feature %s with %i PSMs at q<=%g.",
            best_feat,
            feat_pass,
            model.train_fdr,
        )

    elif model.is_trained:
        try:
            scores = model.estimator.decision_function(dataset.features.values)
        except AttributeError:
            scores = model.estimator.predict_proba(dataset.features).flatten()

        start_labels = dataset._update_labels(scores, eval_fdr=model.train_fdr)
        feat_pass = (start_labels == 1).sum()
        best_feat = model.best_feat
        desc = model.desc
        LOGGER.info(
            "\t- The pretrained model found %i PSMs at q<=%g.",
            feat_pass,
            model.train_fdr,
        )

    else:
        feat = dataset.features[model.direction].values
        desc_labels = dataset._update_labels(feat, model.train_fdr, desc=True)
        asc_labels = dataset._update_labels(feat, model.train_fdr, desc=False)
        best_feat = feat

        desc_pass = (desc_labels == 1).sum()
        asc_pass = (asc_labels == 1).sum()
        if desc_pass >= asc_pass:
            start_labels = desc_labels
            feat_pass = desc_pass
            desc = True
        else:
            start_labels = asc_labels
            feat_pass = asc_pass
            desc = False

        LOGGER.info(
            "\t- Selected feature %s with %i PSMs at q<=%g.",
            model.direction,
            (start_labels == 1).sum(),
            model.train_fdr,
        )

    if not (start_labels == 1).sum():
        raise RuntimeError(
            f"No PSMs accepted at train_fdr={model.train_fdr}. "
            "Consider changing it to a higher value."
        )

    return start_labels, feat_pass, best_feat, desc


def _find_hyperparameters(model, features, labels):
    """
    Find the hyperparameters for the model.

    Parameters
    ----------
    model : a mokapot.Model
        The model to fit.
    features : array-like
        The features to fit the model with.
    labels : array-like
        The labels for each PSM (1, 0, or -1).

    Returns
    -------
    An estimator.
    """
    if model._needs_cv:
        LOGGER.debug("Selecting hyperparameters...")
        cv_samples = features[labels.astype(bool), :]
        cv_targ = (labels[labels.astype(bool)] + 1) / 2

        # Fit the model
        LOGGER.debug("\t- Fitting the model.")
        model.estimator.fit(cv_samples, cv_targ)

        # Extract the best params.
        best_params = model.estimator.best_params_
        new_est = model.estimator.estimator
        new_est.set_params(**best_params)
        model._needs_cv = False
        for param, value in best_params.items():
            LOGGER.debug("\t- %s = %s", param, value)
    else:
        new_est = model.estimator

    return new_est


def _get_weights(model, features):
    """
    If the model is a linear model, parse the weights to a list of strings.

    Parameters
    ----------
    model : estimator
        An sklearn linear_model object
    features : list of str
        The feature names, in order.

    Returns
    -------
    list of str
        The weights associated with each feature.
    """
    try:
        weights = model.coef_
        intercept = model.intercept_
        assert weights.shape[0] == 1
        assert weights.shape[1] == len(features)
        assert len(intercept) == 1
        weights = list(weights.flatten())
    except (AttributeError, AssertionError):
        return None

    col_width = max([len(f) for f in features]) + 2
    txt_out = ["Feature" + " " * (col_width - 7) + "Weight"]
    for weight, feature in zip(weights, features):
        space = " " * (col_width - len(feature))
        txt_out.append(feature + space + str(weight))

    txt_out.append("intercept" + " " * (col_width - 9) + str(intercept[0]))
    return txt_out


def _get_scores(model, feat):
    """Get the scores from a model

    We want to use the `decision_function` method if it is available,
    but fall back to the `predict_proba` method if it isn't. In sklearn,
    `predict_proba` for a binary classifier returns a two-column numpy array,
    where the second column is the probability we want. However,
    skorch (and other tools) sometime do this differently, returning only
    a single column. This function makes it so mokapot can work with either.

    Parameters
    ----------
    model : an estimator object
        The model to score the PSMs.
    feat : np.ndarray
        The normalized features

    Returns
    -------
    np.ndarray
        A :py:class:`numpy.ndarray` containing the score for each PSM in feat.
    """
    try:
        return model.decision_function(feat)
    except AttributeError:
        scores = model.predict_proba(feat).squeeze()
        if len(scores.shape) == 2:
            return model.predict_proba(feat)[:, 1]
        elif len(scores.shape) == 1:
            return scores
        else:
            raise RuntimeError("'predict_proba' returned too many dimensions.")<|MERGE_RESOLUTION|>--- conflicted
+++ resolved
@@ -229,11 +229,7 @@
         feat_names = dataset.features.columns.tolist()
         if set(feat_names) != set(self.features):
             raise ValueError(
-<<<<<<< HEAD
-                "Features of the input data do not match the " "features of this Model."
-=======
                 "Features of the input data do not match the features of this Model."
->>>>>>> 685704e9
             )
 
         feat = self.scaler.transform(dataset.features.loc[:, self.features].values)
