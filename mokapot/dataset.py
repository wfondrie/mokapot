--- conflicted
+++ resolved
@@ -26,12 +26,8 @@
 import pandas as pd
 from typeguard import typechecked
 
-<<<<<<< HEAD
 from mokapot import utils
 from mokapot.algorithms import QvalueAlgorithm
-=======
-from mokapot import qvalues, utils
->>>>>>> e7ddb2fc
 from mokapot.parsers.fasta import read_fasta
 from mokapot.proteins import Proteins
 from mokapot.tabular_data import TabularDataReader
