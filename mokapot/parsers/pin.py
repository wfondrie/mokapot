"""
This module contains the parsers for reading in PSMs
"""
import logging

import pandas as pd
import polars as pl

from .. import utils
from ..dataset import LinearPsmDataset

LOGGER = logging.getLogger(__name__)


def read_pin(
    pin_files: str | tuple[str] | pl.DataFrame | pd.DataFrame,
    group_column: str = None,
    filename_column: str = None,
    calcmass_column: str = None,
    expmass_column: str = None,
    rt_column: str = None,
    charge_column: str = None,
    to_df: bool = False,
) -> LinearPsmDataset | pl.LazyFrame:
    """Read Percolator input (PIN) tab-delimited files.

    Read PSMs from one or more Percolator input (PIN) tab-delmited files,
    aggregating them into a single
    :py:class:`~mokapot.dataset.LinearPsmDataset`. For more details about the
    PIN file format, see the `Percolator documentation
    <https://github.com/percolator/percolator/
    wiki/Interface#tab-delimited-file-format>`_.

    Specifically, mokapot requires specific columns in the tab-delmited files:
    `specid`, `scannr`, `peptide`, and `label`. Note that these
    column names are case insensitive. In addition to these special columns
    defined for the PIN format, mokapot also looks for additional columns that
    specify the MS data file names, theoretical monoisotopic peptide masses,
    the measured mass, retention times, and charge states, which are necessary
    to create specific output formats for downstream tools, such as FlashLFQ.

    In addition to PIN tab-delimited files, the `pin_files` argument can be a
    :py:class:`pl.DataFrame` :py:class:`pandas.DataFrame` containing the above
    columns.

    Finally, mokapot does not currently support specifying a default direction
    or feature weights in the PIN file itself. If these are present, they
    will be ignored.

    Parameters
    ----------
    pin_files : str, tuple of str, polars.DataFrame, or pandas.DataFrame
        One or more PIN files or data frames to be read. Multiple files can be
        specified using globs, such as ``"psms_*.pin"`` or separately.
    group_column : str, optional
        A factor to by which to group PSMs for grouped confidence
        estimation.
    filename_column : str, optional
        The column specifying the MS data file. If :code:`None`, mokapot will
        look for a column called "filename" (case insensitive). This is
        required for some output formats, such as FlashLFQ.
    calcmass_column : str, optional
        The column specifying the theoretical monoisotopic mass of the peptide
        including modifications. If :code:`None`, mokapot will look for a
        column called "calcmass" (case insensitive). This is required for some
        output formats, such as FlashLFQ.
    expmass_column : str, optional
        The column specifying the measured neutral precursor mass. If
        :code:`None`, mokapot will look for a column call "expmass" (case
        insensitive). This is required for some output formats.
    rt_column : str, optional
        The column specifying the retention time in seconds. If :code:`None`,
        mokapot will look for a column called "ret_time" (case insensitive).
        This is required for some output formats, such as FlashLFQ.
    charge_column : str, optional
        The column specifying the charge state of each peptide. If
        :code:`None`, mokapot will look for a column called "charge" (case
        insensitive). This is required for some output formats, such as
        FlashLFQ.
    to_df : bool, optional
        Return a :py:class:`pandas.DataFrame` instead of a
        :py:class:`~mokapot.dataset.LinearPsmDataset`.

    Returns
    -------
    LinearPsmDataset or polars.LazyFrame
        A :py:class:`~mokapot.dataset.LinearPsmDataset` object containing the
        PSMs from all of the PIN files.

    """
    logging.info("Parsing PSMs...")

    # Figure out the type of the input...
    if isinstance(pin_files, pd.DataFrame):
        pin_df = pl.from_pandas(pin_files).lazy()
    elif isinstance(pin_files, pl.DataFrame):
        pin_df = pin_files.lazy()
    elif isinstance(pin_files, pl.LazyFrame):
        pin_df = pin_files
    else:
        [pl.scan_csv(f, sep="\t") for f in utils.tuplize(pin_files)]
        pin_df = pl.concat(pin_files, how="diagonal")

    # Find all of the necessary columns, case-insensitive:
    specid = [c for c in pin_df.columns if c.lower() == "specid"]
    peptides = [c for c in pin_df.columns if c.lower() == "peptide"][0]
    labels = [c for c in pin_df.columns if c.lower() == "label"][0]
    scan = [c for c in pin_df.columns if c.lower() == "scannr"][0]

    # Optional columns
    filename = _check_column(filename_column, pin_df, "filename")
    calcmass = _check_column(calcmass_column, pin_df, "calcmass")
    expmass = _check_column(expmass_column, pin_df, "expmass")
    ret_time = _check_column(rt_column, pin_df, "ret_time")
    charge = _check_column(charge_column, pin_df, "charge_column")
    spectra = [c for c in [filename, scan, ret_time, expmass] if c is not None]

    try:
        proteins = [c for c in pin_df.columns if c.lower() == "proteins"][0]
    except IndexError:
        proteins = None

    nonfeat = [*specid, scan, peptides, proteins, labels]

    # Only add charge to features if there aren't other charge columns:
    alt_charge = [c for c in pin_df.columns if c.lower().startswith("charge")]
    if charge is not None and len(alt_charge) > 1:
        nonfeat.append(charge)

    # Add the grouping column
    if group_column is not None:
        nonfeat += [group_column]
        if group_column not in pin_df.columns:
            raise ValueError(f"The '{group_column} column was not found.")

    for col in [filename, calcmass, expmass, ret_time]:
        if col is not None:
            nonfeat.append(col)

    features = [c for c in pin_df.columns if c not in nonfeat]

    # Check for errors:
    if not all([specid, peptides, labels, spectra]):
        raise ValueError(
            "This PIN format is incompatible with mokapot. Please"
            " verify that the required columns are present."
        )

    # Convert labels to the correct format.
    pin_df = pin_df.with_columns(
        pl.when(pl.col("Label") == 1)
        .then(True)
        .otherwise(False)
        .alias("Label")
    )

    if to_df:
        return pin_df

    return LinearPsmDataset(
        psms=pin_df,
        target_column=labels,
        spectrum_columns=spectra,
        peptide_column=peptides,
        protein_column=proteins,
        group_column=group_column,
        feature_columns=features,
        filename_column=filename,
        scan_column=scan,
        calcmass_column=calcmass,
        expmass_column=expmass,
        rt_column=ret_time,
        charge_column=charge,
        copy_data=False,
    )


<<<<<<< HEAD
=======
# Utility Functions -----------------------------------------------------------
def read_percolator(perc_file):
    """
    Read a Percolator tab-delimited file.

    Percolator input format (PIN) files and the Percolator result files
    are tab-delimited, but also have a tab-delimited protein list as the
    final column. This function parses the file and returns a DataFrame.

    Parameters
    ----------
    perc_file : str
        The file to parse.

    Returns
    -------
    pandas.DataFrame
        A DataFrame of the parsed data.
    """
    LOGGER.info("Reading %s...", perc_file)
    if str(perc_file).endswith(".gz"):
        fopen = gzip.open
    else:
        fopen = open

    with fopen(perc_file) as perc:
        cols = perc.readline().rstrip().split("\t")
        dir_line = perc.readline().rstrip().split("\t")[0]
        if dir_line.lower() != "defaultdirection":
            perc.seek(0)
            _ = perc.readline()

        psms = pd.concat((c for c in _parse_in_chunks(perc, cols)), copy=False)

    return psms


def _parse_in_chunks(file_obj, columns, chunk_size=int(1e8)):
    """
    Parse a file in chunks

    Parameters
    ----------
    file_obj : file object
        The file to read lines from.
    columns : list of str
        The columns for each DataFrame.
    chunk_size : int
        The chunk size in bytes.

    Returns
    -------
    pandas.DataFrame
        The chunk of PSMs
    """
    while True:
        psms = file_obj.readlines(chunk_size)
        if not psms:
            break

        psms = [p.rstrip().split("\t", len(columns) - 1) for p in psms]
        psms = pd.DataFrame.from_records(psms, columns=columns)
        yield psms.apply(pd.to_numeric, errors="ignore")


>>>>>>> 6725bdc6
def _check_column(col, df, default):
    """Check that a column exists in the dataframe."""
    if col is None:
        try:
            return [c for c in df.columns if c.lower() == default][0]
        except IndexError:
            return None

    if col not in df.columns:
        raise ValueError(f"The '{col}' column was not found.")

    return col<|MERGE_RESOLUTION|>--- conflicted
+++ resolved
@@ -175,9 +175,6 @@
     )
 
 
-<<<<<<< HEAD
-=======
-# Utility Functions -----------------------------------------------------------
 def read_percolator(perc_file):
     """
     Read a Percolator tab-delimited file.
@@ -242,7 +239,6 @@
         yield psms.apply(pd.to_numeric, errors="ignore")
 
 
->>>>>>> 6725bdc6
 def _check_column(col, df, default):
     """Check that a column exists in the dataframe."""
     if col is None:
