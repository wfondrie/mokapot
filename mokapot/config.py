"""
Contains all of the configuration details for running mokapot
from the command line.
"""
import argparse
import textwrap
from mokapot import __version__


class MokapotHelpFormatter(argparse.HelpFormatter):
    """Format help text to keep newlines and whitespace"""

    def _fill_text(self, text, width, indent):
        text_list = text.splitlines(keepends=True)
        return "\n".join(_process_line(l, width, indent) for l in text_list)


class Config:
    """
    The xenith configuration options.

    Options can be specified as command-line arguments.
    """

    def __init__(self) -> None:
        """Initialize configuration values."""
        self.parser = _parser()
        self._namespace = vars(self.parser.parse_args())

    def __getattr__(self, option):
        return self._namespace[option]


def _parser():
    """The parser"""
    desc = (
        f"mokapot version {__version__}.\n"
        "Written by William E. Fondrie (wfondrie@uw.edu) in the \n"
        "Department of Genome Sciences at the University of Washington.\n\n"
        "Official code website: https://github.com/wfondrie/mokapot\n\n"
        "More documentation and examples: https://mokapot.readthedocs.io"
    )

    parser = argparse.ArgumentParser(
        description=desc, formatter_class=MokapotHelpFormatter
    )

    parser.add_argument(
        "psm_files",
        type=str,
        nargs="+",
        help=(
            "A collection of PSMs in the Percolator tab-delimited or PepXML "
            "format."
        ),
    )

    parser.add_argument(
        "-d",
        "--dest_dir",
        type=str,
        help=(
            "The directory in which to write the result files. Defaults to "
            "the current working directory"
        ),
    )

    parser.add_argument(
        "-w",
        "--max_workers",
        default=1,
        type=int,
<<<<<<< HEAD
        help="The number of processes to use for model training.",
=======
        help=(
            "The number of processes to use for model training. Note that "
            "using more than one worker will result in garbled logging "
            "messages."
        ),
>>>>>>> 8ef79afb
    )

    parser.add_argument(
        "-r",
        "--file_root",
        type=str,
        help="The prefix added to all file names.",
    )

    parser.add_argument(
        "--proteins",
        type=str,
        help=(
            "The FASTA file used for the database search. Using this "
            "option enable protein-level confidence estimates using "
            "the 'picked-protein' approach. Note that the FASTA file "
            "must contain both target and decoy sequences. "
            "Additionally, verify that the '--enzyme', "
            "'--missed_cleavages, '--min_length', '--max_length', "
            "'--semi', '--clip_nterm_methionine', and '--decoy_prefix' "
            "parameters match your search engine conditions."
        ),
    )

    parser.add_argument(
        "--decoy_prefix",
        type=str,
        default="decoy_",
        help=(
            "The prefix used to indicate a decoy protein in the "
            "FASTA file. For mokapot to provide accurate confidence "
            "estimates, decoy proteins should have same description "
            "as the target proteins they were generated from, but "
            "this string prepended."
        ),
    )

    parser.add_argument(
        "--enzyme",
        type=str,
        default="[KR]",
        help=(
            "A regular expression defining the enzyme specificity. "
            "The cleavage site is interpreted as the end of the match. "
            "The default is trypsin, without proline suppression: [KR]"
        ),
    )

    parser.add_argument(
        "--missed_cleavages",
        type=int,
        default=2,
        help="The allowed number of missed cleavages",
    )

    parser.add_argument(
        "--clip_nterm_methionine",
        default=False,
        action="store_true",
        help="Remove methionine residues that occur at the protein N-terminus.",
    )

    parser.add_argument(
        "--min_length",
        type=int,
        default=6,
        help="The minimum peptide length to consider.",
    )

    parser.add_argument(
        "--max_length",
        type=int,
        default=50,
        help="The maximum peptide length to consider.",
    )

    parser.add_argument(
        "--semi",
        default=False,
        action="store_true",
        help=(
            "Was a semi-enzymatic digest used to assign PSMs? If"
            " so, the protein database will likely contain "
            "shared peptides and yield unhelpful protein-level confidence "
            "estimates. We do not recommend using this option."
        ),
    )

    parser.add_argument(
        "--train_fdr",
        default=0.01,
        type=float,
        help=(
            "The maximum false discovery rate at which to "
            "consider a target PSM as a positive example "
            "during model training."
        ),
    )

    parser.add_argument(
        "--test_fdr",
        default=0.01,
        type=float,
        help=(
            "The false-discovery rate threshold at which to "
            "evaluate the learned models."
        ),
    )

    parser.add_argument(
        "--max_iter",
        default=10,
        type=int,
        help=("The number of iterations to use for training."),
    )

    parser.add_argument(
        "--seed",
        type=int,
        default=1,
        help=("An integer to use as the random seed."),
    )

    parser.add_argument(
        "--direction",
        type=str,
        help=(
            "The name of the feature to use as the initial "
            "direction for ranking PSMs. The default "
            "automatically selects the feature that finds "
            "the most PSMs below the `train_fdr`."
        ),
    )

    parser.add_argument(
        "--aggregate",
        default=False,
        action="store_true",
        help=(
            "If used, PSMs from multiple PIN files will be "
            "aggregated and analyzed together. Otherwise, "
            "a joint model will be trained, but confidence "
            "estimates will be calculated separately for "
            "each PIN file. This flag only has an effect "
            "when multiple PIN files are provided."
        ),
    )

    parser.add_argument(
        "--subset_max_train",
        type=int,
        default=None,
        help=(
            "Maximum number of PSMs to use during the training "
            "of each of the cross validation folds in the model. "
            "This is useful for very large datasets and will be "
            "ignored if less PSMS are available."
        ),
    )

    parser.add_argument(
        "--override",
        default=False,
        action="store_true",
        help=(
            "Use the learned model even if it performs worse "
            "than the best feature."
        ),
    )

    parser.add_argument(
        "--save_models",
        default=False,
        action="store_true",
        help=("Save the models learned by mokapot as pickled Python objects."),
    )

    parser.add_argument(
        "--keep_decoys",
        default=False,
        action="store_true",
        help=("Keep the decoys in the output .txt files"),
    )

    parser.add_argument(
        "--folds",
        type=int,
        default=3,
        help=(
            "The number of cross-validation folds to use. "
            "PSMs originating from the same mass spectrum "
            "are always in the same fold."
        ),
    )

    parser.add_argument(
        "--open_modification_bin_size",
        type=float,
        help=(
            "This parameter only affect reading PSMs from PepXML files. "
            "If specified, modification masses are binned according to the "
            "value. The binned mass difference is appended to the end of the "
            "peptide and will be used when grouping peptides for peptide-level"
            " confidence estimation. Using this option for open modification "
            "search results. We recommend 0.01 as a good starting point."
        ),
    )

    parser.add_argument(
        "-v",
        "--verbosity",
        default=2,
        type=int,
        choices=[0, 1, 2, 3],
        help=(
            "Specify the verbosity of the current "
            "process. Each level prints the following "
            "messages, including all those at a lower "
            "verbosity: 0-errors, 1-warnings, 2-messages"
            ", 3-debug info."
        ),
    )

    return parser


def _process_line(line, width, indent):
    line = textwrap.fill(
        line,
        width,
        initial_indent=indent,
        subsequent_indent=indent,
        replace_whitespace=False,
    )
    return line.strip()<|MERGE_RESOLUTION|>--- conflicted
+++ resolved
@@ -70,15 +70,11 @@
         "--max_workers",
         default=1,
         type=int,
-<<<<<<< HEAD
-        help="The number of processes to use for model training.",
-=======
         help=(
             "The number of processes to use for model training. Note that "
             "using more than one worker will result in garbled logging "
             "messages."
         ),
->>>>>>> 8ef79afb
     )
 
     parser.add_argument(
