--- conflicted
+++ resolved
@@ -22,18 +22,12 @@
 import contextlib
 import io
 import logging
-<<<<<<< HEAD
 from dataclasses import dataclass
 from os import PathLike
 from pathlib import Path
 
 import numpy as np
 import polars as pl
-=======
-
-import pandas as pd
-import matplotlib.pyplot as plt
->>>>>>> 6725bdc6
 from triqler import qvality
 
 from . import qvalues, utils, writers
@@ -348,8 +342,16 @@
         decoys = {}
         tgt_expr = pl.col(self.schema.target)  # Bool, True if target
         filter_expr = pl.col("mokapot q-value") <= self.eval_fdr
-
         for level in self._levels:
+            # This is kind of hacky, but I haven't figured out a better way to
+            # do this yet.
+            if level.name == "proteins":
+                data = (
+                    data
+                    .filter(pl.col("# mokapot protein groups") == 1)
+                    .drop("# mokapot protein groups")
+                )
+
             data = level.assign_confidence(data)
             targets[level] = data.filter(tgt_expr).drop([self.schema.target])
             decoys[level] = data.filter(~tgt_expr).drop([self.schema.target])
@@ -617,14 +619,8 @@
         return data
 
 
-<<<<<<< HEAD
 class ConfidenceEstimates:
     """Store the confidence estimate result tables.
-=======
-    ax.set_xlim(0 - xmargin, threshold + xmargin)
-    ax.set_xlabel("q-value")
-    ax.set_ylabel("Discoveries")
->>>>>>> 6725bdc6
 
     Parameters
     ----------
